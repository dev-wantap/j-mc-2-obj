package org.jmc;

import java.io.File;
<<<<<<< HEAD
import java.util.Locale;
=======
import java.util.HashSet;
import java.util.Locale;
import java.util.Set;
>>>>>>> 9af7eefa


/**
 * Holds the global options for the program.
 * 
 * Some options are only used in GUI mode or command line mode, but most apply to both.
 */
public class Options
{

	public enum UIMode
	{
		GUI,
		CONSOLE
	}

	public enum OffsetType
	{
		NONE,
		CENTER,
		CUSTOM
	}

	public enum OverwriteAction
	{
		ASK,
		ALWAYS,
		NEVER
	}

	/**
	 * A list of available locales in the program.
	 */	
	public static Locale availableLocales[] = { Locale.ENGLISH, Locale.GERMAN, new Locale("pl") };

	/**
	 * User interface mode.
	 */
	public static UIMode uiMode = UIMode.GUI; 
<<<<<<< HEAD
=======
	
>>>>>>> 9af7eefa

	/**
	 * Output directory.
	 */
	public static File outputDir = new File(".");

	/**
	 * Path to the Minecraft world save directory.
	 */
	public static File worldDir = null;

	/**
	 * Path to the texture pack to extract.
	 */
	public static File texturePack = null;

	/**
	 * Scaling to apply to textures.
	 */
	public static double textureScale = 1.0;

	/**
	 * Export alpha channel as separate file(s).
	 */
	public static boolean textureAlpha = false;
<<<<<<< HEAD
=======
	
	/**
	 * Export a separate pass for blocks that should emit light. Useful for
	 * renders using GI.
	 */
	public static boolean textureLight;
>>>>>>> 9af7eefa

	/**
	 * Merge textures into one file.
	 */
	public static boolean textureMerge = false;

	/**
	 * Export cloud texture to an OBJ file.
	 */
	public static boolean exportClouds = false;
	
	/**
	 * Export cloud texture to an OBJ file.
	 */
	public static String exportCloudsFile = "clouds.obj";
	
	/**
	 * Id of the world dimension to export.
	 */
	public static int dimension = 0;

	/**
	 * Lower bound of the volume to export.
	 */
	public static int minX=-32, minY=0, minZ=-32;

	/**
	 * Upper bound of the volume to export.
	 */
	public static int maxX=32, maxY=256, maxZ=32;

	/**
	 * How to scale the exported geometry.
	 */
	public static float scale = 1.0f;

	/**
	 * How to offset the coordinates of the exported geometry.
	 */
	public static OffsetType offsetType = OffsetType.NONE;

	/**
	 * Custom offset.
	 */
	public static int offsetX=0, offsetZ=0;

	/**
	 * If true, will export a separate object for each material.
	 */
	public static boolean objectPerMaterial = false;

	/**
	 * If true, will export a separate object for each chunk.
	 */
	public static boolean objectPerChunk = false;

	/**
	 * If true, will export a separate object for each block.
	 */
	public static boolean objectPerBlock = false;
	
	/**
<<<<<<< HEAD
	 * If true, will only export a single block id.
	 */
	public static boolean singleBlock = false;
	public static int[] blockid={0};
	
=======
	 * If true, will convert ore blocks to stone.	
	 */
>>>>>>> 9af7eefa
	public static boolean convertOres = false;
	
	/**
	 * If true, will export a separate object for each block.
	 */
	public static boolean singleMaterial = false;

	
	/**
	 * If true, will try harder to merge vertices that have the same coordinates.
	 */
	public static boolean removeDuplicates = false;
	
	/**
<<<<<<< HEAD
	 * If true, will try to merge planar faces and create optimised geometry.
=======
	 * If true, will try to merge planar faces and create optimized geometry.
>>>>>>> 9af7eefa
	 */
	public static boolean optimiseGeometry = false;

	/**
<<<<<<< HEAD
	 * If true, includes blocks with unknown block ids in the output. 
	 */
	public static boolean renderUnknown = false;	

	/**
=======
>>>>>>> 9af7eefa
	 * If true, sides and bottom of the model are rendered as well.
	 */
	public static boolean renderSides = false;	

	/**
	 * If true, entities are rendered in the model. 
	 */
	public static boolean renderEntities = false;

	/**
	 * If true, biomes are taken into account during export.
	 */
	public static boolean renderBiomes = true;

	/**
<<<<<<< HEAD
=======
	 * If true, includes blocks with unknown block ids in the output. 
	 */
	public static boolean renderUnknown = false;	

	/**
	 * List of block ids to exclude.
	 */
	public static Set<Short> excludeBlocks = new HashSet<Short>();

	/**
>>>>>>> 9af7eefa
	 * If true, UV file is used to convert UVs during export.
	 */
	public static boolean useUVFile = false;

	/**
	 * UV file from the setting above.
	 */
	public static File UVFile;

	/**
	 * Whether to export the .obj file.
	 * Only used in console mode.
	 */
	public static boolean exportObj = true;
<<<<<<< HEAD
=======
	
	/**
	 * If true, will export to the last location and name that was used.
	 */
	public static boolean useLastSaveLoc = true;
>>>>>>> 9af7eefa

	/**
	 * Whether to export the .mtl file.
	 * Only used in console mode.
	 */
	public static boolean exportMtl = true;

	/**
	 * Whether to export the textures.
	 * Only used in console mode.
	 */
	public static boolean exportTex = false;

	/**
	 * Whether to overwrite .OBJ files on export.
	 * Only used in GUI mode.
	 */
	public static OverwriteAction objOverwriteAction = OverwriteAction.ASK;

	/**
	 * Whether to overwrite .MTL files on export.
	 * Only used in GUI mode.
	 */
	public static OverwriteAction mtlOverwriteAction = OverwriteAction.ASK;

	/**
	 * Name of .OBJ file to export.
	 */
	public static String objFileName = "minecraft.obj";

	/**
	 * Name of .MTL file to export.
	 */
	public static String mtlFileName = "minecraft.mtl";

<<<<<<< HEAD
=======
	

>>>>>>> 9af7eefa
}
<|MERGE_RESOLUTION|>--- conflicted
+++ resolved
@@ -1,281 +1,242 @@
-package org.jmc;
-
-import java.io.File;
-<<<<<<< HEAD
-import java.util.Locale;
-=======
-import java.util.HashSet;
-import java.util.Locale;
-import java.util.Set;
->>>>>>> 9af7eefa
-
-
-/**
- * Holds the global options for the program.
- * 
- * Some options are only used in GUI mode or command line mode, but most apply to both.
- */
-public class Options
-{
-
-	public enum UIMode
-	{
-		GUI,
-		CONSOLE
-	}
-
-	public enum OffsetType
-	{
-		NONE,
-		CENTER,
-		CUSTOM
-	}
-
-	public enum OverwriteAction
-	{
-		ASK,
-		ALWAYS,
-		NEVER
-	}
-
-	/**
-	 * A list of available locales in the program.
-	 */	
-	public static Locale availableLocales[] = { Locale.ENGLISH, Locale.GERMAN, new Locale("pl") };
-
-	/**
-	 * User interface mode.
-	 */
-	public static UIMode uiMode = UIMode.GUI; 
-<<<<<<< HEAD
-=======
-	
->>>>>>> 9af7eefa
-
-	/**
-	 * Output directory.
-	 */
-	public static File outputDir = new File(".");
-
-	/**
-	 * Path to the Minecraft world save directory.
-	 */
-	public static File worldDir = null;
-
-	/**
-	 * Path to the texture pack to extract.
-	 */
-	public static File texturePack = null;
-
-	/**
-	 * Scaling to apply to textures.
-	 */
-	public static double textureScale = 1.0;
-
-	/**
-	 * Export alpha channel as separate file(s).
-	 */
-	public static boolean textureAlpha = false;
-<<<<<<< HEAD
-=======
-	
-	/**
-	 * Export a separate pass for blocks that should emit light. Useful for
-	 * renders using GI.
-	 */
-	public static boolean textureLight;
->>>>>>> 9af7eefa
-
-	/**
-	 * Merge textures into one file.
-	 */
-	public static boolean textureMerge = false;
-
-	/**
-	 * Export cloud texture to an OBJ file.
-	 */
-	public static boolean exportClouds = false;
-	
-	/**
-	 * Export cloud texture to an OBJ file.
-	 */
-	public static String exportCloudsFile = "clouds.obj";
-	
-	/**
-	 * Id of the world dimension to export.
-	 */
-	public static int dimension = 0;
-
-	/**
-	 * Lower bound of the volume to export.
-	 */
-	public static int minX=-32, minY=0, minZ=-32;
-
-	/**
-	 * Upper bound of the volume to export.
-	 */
-	public static int maxX=32, maxY=256, maxZ=32;
-
-	/**
-	 * How to scale the exported geometry.
-	 */
-	public static float scale = 1.0f;
-
-	/**
-	 * How to offset the coordinates of the exported geometry.
-	 */
-	public static OffsetType offsetType = OffsetType.NONE;
-
-	/**
-	 * Custom offset.
-	 */
-	public static int offsetX=0, offsetZ=0;
-
-	/**
-	 * If true, will export a separate object for each material.
-	 */
-	public static boolean objectPerMaterial = false;
-
-	/**
-	 * If true, will export a separate object for each chunk.
-	 */
-	public static boolean objectPerChunk = false;
-
-	/**
-	 * If true, will export a separate object for each block.
-	 */
-	public static boolean objectPerBlock = false;
-	
-	/**
-<<<<<<< HEAD
-	 * If true, will only export a single block id.
-	 */
-	public static boolean singleBlock = false;
-	public static int[] blockid={0};
-	
-=======
-	 * If true, will convert ore blocks to stone.	
-	 */
->>>>>>> 9af7eefa
-	public static boolean convertOres = false;
-	
-	/**
-	 * If true, will export a separate object for each block.
-	 */
-	public static boolean singleMaterial = false;
-
-	
-	/**
-	 * If true, will try harder to merge vertices that have the same coordinates.
-	 */
-	public static boolean removeDuplicates = false;
-	
-	/**
-<<<<<<< HEAD
-	 * If true, will try to merge planar faces and create optimised geometry.
-=======
-	 * If true, will try to merge planar faces and create optimized geometry.
->>>>>>> 9af7eefa
-	 */
-	public static boolean optimiseGeometry = false;
-
-	/**
-<<<<<<< HEAD
-	 * If true, includes blocks with unknown block ids in the output. 
-	 */
-	public static boolean renderUnknown = false;	
-
-	/**
-=======
->>>>>>> 9af7eefa
-	 * If true, sides and bottom of the model are rendered as well.
-	 */
-	public static boolean renderSides = false;	
-
-	/**
-	 * If true, entities are rendered in the model. 
-	 */
-	public static boolean renderEntities = false;
-
-	/**
-	 * If true, biomes are taken into account during export.
-	 */
-	public static boolean renderBiomes = true;
-
-	/**
-<<<<<<< HEAD
-=======
-	 * If true, includes blocks with unknown block ids in the output. 
-	 */
-	public static boolean renderUnknown = false;	
-
-	/**
-	 * List of block ids to exclude.
-	 */
-	public static Set<Short> excludeBlocks = new HashSet<Short>();
-
-	/**
->>>>>>> 9af7eefa
-	 * If true, UV file is used to convert UVs during export.
-	 */
-	public static boolean useUVFile = false;
-
-	/**
-	 * UV file from the setting above.
-	 */
-	public static File UVFile;
-
-	/**
-	 * Whether to export the .obj file.
-	 * Only used in console mode.
-	 */
-	public static boolean exportObj = true;
-<<<<<<< HEAD
-=======
-	
-	/**
-	 * If true, will export to the last location and name that was used.
-	 */
-	public static boolean useLastSaveLoc = true;
->>>>>>> 9af7eefa
-
-	/**
-	 * Whether to export the .mtl file.
-	 * Only used in console mode.
-	 */
-	public static boolean exportMtl = true;
-
-	/**
-	 * Whether to export the textures.
-	 * Only used in console mode.
-	 */
-	public static boolean exportTex = false;
-
-	/**
-	 * Whether to overwrite .OBJ files on export.
-	 * Only used in GUI mode.
-	 */
-	public static OverwriteAction objOverwriteAction = OverwriteAction.ASK;
-
-	/**
-	 * Whether to overwrite .MTL files on export.
-	 * Only used in GUI mode.
-	 */
-	public static OverwriteAction mtlOverwriteAction = OverwriteAction.ASK;
-
-	/**
-	 * Name of .OBJ file to export.
-	 */
-	public static String objFileName = "minecraft.obj";
-
-	/**
-	 * Name of .MTL file to export.
-	 */
-	public static String mtlFileName = "minecraft.mtl";
-
-<<<<<<< HEAD
-=======
-	
-
->>>>>>> 9af7eefa
-}
+package org.jmc;
+
+import java.io.File;
+import java.util.HashSet;
+import java.util.Locale;
+import java.util.Set;
+
+
+/**
+ * Holds the global options for the program.
+ * 
+ * Some options are only used in GUI mode or command line mode, but most apply to both.
+ */
+public class Options
+{
+
+	public enum UIMode
+	{
+		GUI,
+		CONSOLE
+	}
+
+	public enum OffsetType
+	{
+		NONE,
+		CENTER,
+		CUSTOM
+	}
+
+	public enum OverwriteAction
+	{
+		ASK,
+		ALWAYS,
+		NEVER
+	}
+
+	/**
+	 * A list of available locales in the program.
+	 */	
+	public static Locale availableLocales[] = { Locale.ENGLISH, Locale.GERMAN, new Locale("pl") };
+
+	/**
+	 * User interface mode.
+	 */
+	public static UIMode uiMode = UIMode.GUI; 
+	
+
+	/**
+	 * Output directory.
+	 */
+	public static File outputDir = new File(".");
+
+	/**
+	 * Path to the Minecraft world save directory.
+	 */
+	public static File worldDir = null;
+
+	/**
+	 * Path to the texture pack to extract.
+	 */
+	public static File texturePack = null;
+
+	/**
+	 * Scaling to apply to textures.
+	 */
+	public static double textureScale = 1.0;
+
+	/**
+	 * Export alpha channel as separate file(s).
+	 */
+	public static boolean textureAlpha = false;
+	
+	/**
+	 * Export a separate pass for blocks that should emit light. Useful for
+	 * renders using GI.
+	 */
+	public static boolean textureLight;
+
+	/**
+	 * Merge textures into one file.
+	 */
+	public static boolean textureMerge = false;
+
+	/**
+	 * Export cloud texture to an OBJ file.
+	 */
+	public static boolean exportClouds = false;
+	
+	/**
+	 * Export cloud texture to an OBJ file.
+	 */
+	public static String exportCloudsFile = "clouds.obj";
+	
+	/**
+	 * Id of the world dimension to export.
+	 */
+	public static int dimension = 0;
+
+	/**
+	 * Lower bound of the volume to export.
+	 */
+	public static int minX=-32, minY=0, minZ=-32;
+
+	/**
+	 * Upper bound of the volume to export.
+	 */
+	public static int maxX=32, maxY=256, maxZ=32;
+
+	/**
+	 * How to scale the exported geometry.
+	 */
+	public static float scale = 1.0f;
+
+	/**
+	 * How to offset the coordinates of the exported geometry.
+	 */
+	public static OffsetType offsetType = OffsetType.NONE;
+
+	/**
+	 * Custom offset.
+	 */
+	public static int offsetX=0, offsetZ=0;
+
+	/**
+	 * If true, will export a separate object for each material.
+	 */
+	public static boolean objectPerMaterial = false;
+
+	/**
+	 * If true, will export a separate object for each chunk.
+	 */
+	public static boolean objectPerChunk = false;
+
+	/**
+	 * If true, will export a separate object for each block.
+	 */
+	public static boolean objectPerBlock = false;
+	
+	/**
+	 * If true, will convert ore blocks to stone.	
+	 */
+	public static boolean convertOres = false;
+	
+	/**
+	 * If true, will export a separate object for each block.
+	 */
+	public static boolean singleMaterial = false;
+
+	
+	/**
+	 * If true, will try harder to merge vertices that have the same coordinates.
+	 */
+	public static boolean removeDuplicates = false;
+	
+	/**
+	 * If true, will try to merge planar faces and create optimized geometry.
+	 */
+	public static boolean optimiseGeometry = false;
+
+	/**
+	 * If true, sides and bottom of the model are rendered as well.
+	 */
+	public static boolean renderSides = false;	
+
+	/**
+	 * If true, entities are rendered in the model. 
+	 */
+	public static boolean renderEntities = false;
+
+	/**
+	 * If true, biomes are taken into account during export.
+	 */
+	public static boolean renderBiomes = true;
+
+	/**
+	 * If true, includes blocks with unknown block ids in the output. 
+	 */
+	public static boolean renderUnknown = false;	
+
+	/**
+	 * List of block ids to exclude.
+	 */
+	public static Set<Short> excludeBlocks = new HashSet<Short>();
+
+	/**
+	 * If true, UV file is used to convert UVs during export.
+	 */
+	public static boolean useUVFile = false;
+
+	/**
+	 * UV file from the setting above.
+	 */
+	public static File UVFile;
+
+	/**
+	 * Whether to export the .obj file.
+	 * Only used in console mode.
+	 */
+	public static boolean exportObj = true;
+	
+	/**
+	 * If true, will export to the last location and name that was used.
+	 */
+	public static boolean useLastSaveLoc = true;
+
+	/**
+	 * Whether to export the .mtl file.
+	 * Only used in console mode.
+	 */
+	public static boolean exportMtl = true;
+
+	/**
+	 * Whether to export the textures.
+	 * Only used in console mode.
+	 */
+	public static boolean exportTex = false;
+
+	/**
+	 * Whether to overwrite .OBJ files on export.
+	 * Only used in GUI mode.
+	 */
+	public static OverwriteAction objOverwriteAction = OverwriteAction.ASK;
+
+	/**
+	 * Whether to overwrite .MTL files on export.
+	 * Only used in GUI mode.
+	 */
+	public static OverwriteAction mtlOverwriteAction = OverwriteAction.ASK;
+
+	/**
+	 * Name of .OBJ file to export.
+	 */
+	public static String objFileName = "minecraft.obj";
+
+	/**
+	 * Name of .MTL file to export.
+	 */
+	public static String mtlFileName = "minecraft.mtl";
+
+	
+
+}